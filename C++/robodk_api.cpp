--- conflicted
+++ resolved
@@ -2307,18 +2307,12 @@
 #ifdef _DEBUG
             qDebug() << "RoboDK API ERROR: " << strproblems;
 #endif
-<<<<<<< HEAD
-=======
             throw RDKException(strproblems);
->>>>>>> 57ffa542
         } else if (status == 9) {
 #ifdef _DEBUG
             qDebug() << "Invalid RoboDK License";
 #endif
-<<<<<<< HEAD
-=======
             throw RDKException("Invalid RoboDK License");
->>>>>>> 57ffa542
         }
         //print(strproblems);
         //throw new RDKException(strproblems); //raise Exception(strproblems)
@@ -2330,10 +2324,7 @@
 #ifdef _DEBUG
         qDebug() << "Communication problems with the RoboDK API";
 #endif
-<<<<<<< HEAD
-=======
         throw RDKException("Communication problems with the RoboDK API");
->>>>>>> 57ffa542
     }
     return status;
 }
